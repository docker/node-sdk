<<<<<<< HEAD
import type { Agent, IncomingMessage, RequestOptions } from 'node:http';
import { request } from 'node:http';
import type { Readable, Duplex } from 'node:stream';
import { getErrorMessage } from './util.js';
=======
import type { IncomingMessage } from 'node:http';
import type { ReadableStream } from 'stream/web';
import { Agent, Response, fetch, upgrade } from 'undici';
import { Duplex } from 'stream';
>>>>>>> f63b13be

// Docker stream content type constants
const DOCKER_RAW_STREAM = 'application/vnd.docker.raw-stream';
const DOCKER_MULTIPLEXED_STREAM = 'application/vnd.docker.multiplexed-stream';
export const APPLICATION_JSON = 'application/json';
export const APPLICATION_NDJSON = 'application/x-ndjson';

// Custom error class for 404 Not Found responses
export class NotFoundError extends Error {
    constructor(message: string) {
        super(message);
        this.name = 'NotFoundError';
    }
}

// Custom error class for 401 Unauthorized responses
export class UnauthorizedError extends Error {
    constructor(message: string) {
        super(message);
        this.name = 'UnauthorizedError';
    }
}

// Custom error class for 409 Conflict responses
export class ConflictError extends Error {
    constructor(message: string) {
        super(message);
        this.name = 'ConflictError';
    }
}

// Function to parse content-type header and extract charset parameter
function parseContentType(contentType?: string): {
    type: string;
    charset?: string;
} {
    if (!contentType) {
        return { type: '' };
    }

    const parts = contentType.split(';').map((part) => part.trim());
    const type = parts[0]?.toLowerCase() || '';

    let charset: string | undefined;
    for (let i = 1; i < parts.length; i++) {
        const param = parts[i]?.toLowerCase() || '';
        if (param.startsWith('charset=')) {
            charset = param.split('=')[1];
            break;
        }
    }

    return { type, charset };
}

// Function to extract error message from response body
function getErrorMessageFromResp(
    res: IncomingMessage,
    body: string | undefined,
): string | undefined {
    const contentType = res.headers['content-type']?.toLowerCase();
    if (contentType?.includes(APPLICATION_JSON) && body) {
        const jsonBody = JSON.parse(body);
        if (jsonBody.message) {
            return jsonBody.message;
        }
    }
    return res.statusMessage;
}

/**
 * HTTPClient provides HTTP communication capabilities over TCP sockets.
 * Supports GET, POST, and DELETE requests with query parameters and request bodies.
 * Handles chunked transfer encoding and provides streaming response callbacks.
 */
export class HTTPClient {
    private agent: Agent;
    private userAgent: string;
    private baseUrl: string;

    constructor(agent: Agent, userAgent: string) {
        this.agent = agent;
        this.userAgent = userAgent;
        this.baseUrl = 'http://localhost:2375';
    }

    close() {
        this.agent.destroy();
    }

    // Method to send an HTTP request with method, URI and parameters
    public sendHTTPRequest(
        method: string,
        uri: string,
        options?: {
            params?: Record<string, any>;
            data?: any;
            callback?: (data: Buffer, encoding?: BufferEncoding) => void;
            accept?: string;
            headers?: Record<string, string>;
        },
<<<<<<< HEAD
    ): Promise<HTTPResponse> {
        return new Promise((resolve, reject) => {
            const {
                params,
                data,
                callback,
                accept = 'application/json',
                headers = {},
            } = options || {};

            // Build query string and construct full path
            const queryString = this.buildQueryString(params);
            const path = `${uri}${queryString}`;

            // Prepare headers
            const requestHeaders: Record<string, string> = {
                Host: 'host',
                'User-Agent': this.userAgent,
                Accept: accept,
                ...headers,
            };

            // Prepare body data and headers
            let body: string | Readable | undefined;
            if (data) {
                // Check if body is a stream
                if (
                    typeof data === 'object' &&
                    'read' in data &&
                    typeof (data as any).read === 'function'
                ) {
                    // Use chunked transfer encoding for streams
                    body = data as Readable;
                    requestHeaders['Transfer-Encoding'] = 'chunked';
                } else {
                    // Convert to JSON string for objects
                    body = JSON.stringify(data);
                    requestHeaders['Content-Type'] = 'application/json';
                    requestHeaders['Content-Length'] = body.length.toString();
                }
            }

            // Create HTTP request options using our instance agent
            const requestOptions: RequestOptions = {
                method,
                host: 'dockerhost',
                path,
                headers: requestHeaders,
                agent: this.agent,
            };

            // Helper function to create response object
            const createResponse = (
                res: IncomingMessage,
                body?: string,
            ): HTTPResponse => {
                const responseHeaders: { [key: string]: string } = {};
                // Convert headers to lowercase keys
                Object.entries(res.headers).forEach(([key, value]) => {
                    responseHeaders[key.toLowerCase()] = Array.isArray(value)
                        ? value.join(', ')
                        : value || '';
                });

                return {
                    statusCode: res.statusCode,
                    statusMessage: res.statusMessage,
                    headers: responseHeaders,
                    body,
                };
            };

            const req = request(requestOptions, (res) => {
                let responseBody = '';

                // Helper function to handle response completion
                const handleResponseEnd = (body?: string) => {
                    const response = createResponse(res, body);

                    if (res.statusCode && res.statusCode >= 400) {
                        const errorMessage =
                            getErrorMessageFromResp(res, body) ?? '';
                        if (res.statusCode === 404) {
                            reject(new NotFoundError(errorMessage));
                        } else if (res.statusCode === 401) {
                            reject(new UnauthorizedError(errorMessage));
                        } else if (res.statusCode === 409) {
                            reject(new ConflictError(errorMessage));
                        } else {
                            reject(new Error(errorMessage));
                        }
                    } else {
                        resolve(response);
                    }
                };

                // Helper function to handle response errors
                const handleResponseError = (error: Error) => {
                    reject(
                        new Error(
                            `Response stream error: ${getErrorMessage(error)}`,
                        ),
                    );
                };

                // Set up common error handler
                res.on('error', handleResponseError);

                // Check for Docker stream content types
                const contentType = res.headers['content-type'];
                const { type: mimeType, charset } =
                    parseContentType(contentType);
                var encoding = (charset || 'utf8') as BufferEncoding;

                const isDockerStream =
                    mimeType === DOCKER_RAW_STREAM ||
                    mimeType === DOCKER_MULTIPLEXED_STREAM;

                if (isDockerStream && callback) {
                    // For upgrade protocols, forward all data directly to callback
                    res.on('data', (data: Buffer) => {
                        callback(data, encoding);
                    });

                    // Resolve immediately with upgrade response
                    resolve(createResponse(res));
                    return;
                }

                // Handle chunked responses with callback
                if (
                    res.headers['transfer-encoding'] === 'chunked' &&
                    callback
                ) {
                    res.on('data', (chunk: Buffer) => {
                        callback(chunk, encoding);
                    });

                    res.on('end', () => handleResponseEnd());
                } else {
                    // Collect response body for non-streaming responses
                    res.on('data', (chunk: Buffer) => {
                        responseBody += chunk.toString(encoding);
                    });

                    res.on('end', () => handleResponseEnd(responseBody));
                }
            });

            req.on('error', (error) => {
                reject(new Error(`Request error: ${error.message}`));
            });

            req.on('upgrade', (res, socket, _head) => {
                const resp = createResponse(res);
                resp.sock = socket;
                resolve(resp);
            });

            // Write request body
            if (body) {
                if (typeof body === 'string') {
                    req.write(body);
                    req.end();
                } else {
                    const input = body as Readable;
                    input.pipe(req);
                }
            } else {
                req.end();
            }
        });
    }

    private handleResponse<T>(response: HTTPResponse): T {
        const contentType = response.headers['content-type']?.toLowerCase();
        if (contentType?.includes('application/json') && response.body) {
            const parsedBody = JSON.parse(response.body);
            return parsedBody as T;
        } else {
            return response.body as T;
        }
=======
    ): Promise<Response> {
        throw new Error('sendHTTPRequest method not implemented');
>>>>>>> f63b13be
    }

    private buildQueryString(params?: Record<string, any>): string {
        if (!params || Object.keys(params).length === 0) {
            return '';
        }

        const searchParams = new URLSearchParams();
        Object.entries(params).forEach(([key, value]) => {
            if (value !== undefined && value !== null) {
                if (
                    value &&
                    typeof value === 'object' &&
                    typeof value.toURLParameter === 'function'
                ) {
                    searchParams.append(key, value.toURLParameter());
                } else {
                    searchParams.append(key, String(value));
                }
            }
        });

        const queryString = searchParams.toString();
        return queryString ? `?${queryString}` : '';
    }

    public async head(
        uri: string,
        params?: Record<string, any>,
    ): Promise<Response> {
        const queryString = this.buildQueryString(params);
        return fetch(`${this.baseUrl}${uri}${queryString}`, {
            method: 'HEAD',
            headers: {
                'User-Agent': this.userAgent,
            },
            dispatcher: this.agent,
        });
    }

    public async get(
        uri: string,
        accept: string,
        params?: Record<string, any>,
    ): Promise<Response> {
        const queryString = this.buildQueryString(params);
        return fetch(`${this.baseUrl}${uri}${queryString}`, {
            method: 'GET',
            headers: {
                'User-Agent': this.userAgent,
                Accept: accept,
            },
            dispatcher: this.agent,
        });
    }

    public getJSON<T>(uri: string, params?: Record<string, any>): Promise<T> {
        return this.get(uri, APPLICATION_JSON, params).then((response) => {
            if (response.status === 404) {
                throw NotFoundError;
            }
            return response.json() as T;
        });
    }

    public async post(
        uri: string,
        params?: Record<string, any>,
        data?: object | ReadableStream,
        headers?: Record<string, string>,
    ): Promise<Response> {
        const queryString = this.buildQueryString(params);
        const requestHeaders: Record<string, string> = {
            'User-Agent': this.userAgent,
            'Content-Type': APPLICATION_JSON,
            ...headers,
        };
        let body: ReadableStream | string = '';
        if (data) {
            if (isReadableStream(data)) {
                body = data;
            } else {
                body = JSON.stringify(data);
            }
        }

        return fetch(`${this.baseUrl}${uri}${queryString}`, {
            method: 'POST',
            headers: requestHeaders,
            body: body,
            duplex: 'half',
            dispatcher: this.agent,
        });
    }

    public async put(
        uri: string,
        params: Record<string, any>,
        data: object,
        type: string,
    ): Promise<Response> {
        const queryString = this.buildQueryString(params);
        return fetch(`${this.baseUrl}${uri}${queryString}`, {
            method: 'PUT',
            headers: {
                'User-Agent': this.userAgent,
                'Content-Type': type,
            },
            body: JSON.stringify(data),
            dispatcher: this.agent,
        });
    }

    public async delete(
        uri: string,
        params?: Record<string, any>,
    ): Promise<Response> {
        const queryString = this.buildQueryString(params);
        return fetch(`${this.baseUrl}${uri}${queryString}`, {
            method: 'DELETE',
            headers: {
                'User-Agent': this.userAgent,
            },
            dispatcher: this.agent,
        });
    }

    public async upgrade(
        uri: string,
        params?: Record<string, any>,
    ): Promise<Upgrade> {
        const queryString = this.buildQueryString(params);
        const { headers, socket } = await upgrade(
            `${this.baseUrl}${uri}${queryString}`,
            {
                method: 'POST',
                headers: {
                    'User-Agent': this.userAgent,
                },
                dispatcher: this.agent,
                protocol: 'tcp',
            },
        );
        const header = headers['content-type'] || '';
        let content: string;
        if (Array.isArray(header)) {
            content = header[0] || '';
        } else {
            content = header as string;
        }

        return {
            content: content,
            socket: socket,
        };
    }
}

interface Upgrade {
    content: string;
    socket: Duplex;
}

function isReadableStream(data: any): data is ReadableStream {
    return 'getReader' in data && typeof data.getReader === 'function';
}<|MERGE_RESOLUTION|>--- conflicted
+++ resolved
@@ -1,14 +1,7 @@
-<<<<<<< HEAD
-import type { Agent, IncomingMessage, RequestOptions } from 'node:http';
-import { request } from 'node:http';
-import type { Readable, Duplex } from 'node:stream';
-import { getErrorMessage } from './util.js';
-=======
 import type { IncomingMessage } from 'node:http';
 import type { ReadableStream } from 'stream/web';
 import { Agent, Response, fetch, upgrade } from 'undici';
 import { Duplex } from 'stream';
->>>>>>> f63b13be
 
 // Docker stream content type constants
 const DOCKER_RAW_STREAM = 'application/vnd.docker.raw-stream';
@@ -110,193 +103,8 @@
             accept?: string;
             headers?: Record<string, string>;
         },
-<<<<<<< HEAD
-    ): Promise<HTTPResponse> {
-        return new Promise((resolve, reject) => {
-            const {
-                params,
-                data,
-                callback,
-                accept = 'application/json',
-                headers = {},
-            } = options || {};
-
-            // Build query string and construct full path
-            const queryString = this.buildQueryString(params);
-            const path = `${uri}${queryString}`;
-
-            // Prepare headers
-            const requestHeaders: Record<string, string> = {
-                Host: 'host',
-                'User-Agent': this.userAgent,
-                Accept: accept,
-                ...headers,
-            };
-
-            // Prepare body data and headers
-            let body: string | Readable | undefined;
-            if (data) {
-                // Check if body is a stream
-                if (
-                    typeof data === 'object' &&
-                    'read' in data &&
-                    typeof (data as any).read === 'function'
-                ) {
-                    // Use chunked transfer encoding for streams
-                    body = data as Readable;
-                    requestHeaders['Transfer-Encoding'] = 'chunked';
-                } else {
-                    // Convert to JSON string for objects
-                    body = JSON.stringify(data);
-                    requestHeaders['Content-Type'] = 'application/json';
-                    requestHeaders['Content-Length'] = body.length.toString();
-                }
-            }
-
-            // Create HTTP request options using our instance agent
-            const requestOptions: RequestOptions = {
-                method,
-                host: 'dockerhost',
-                path,
-                headers: requestHeaders,
-                agent: this.agent,
-            };
-
-            // Helper function to create response object
-            const createResponse = (
-                res: IncomingMessage,
-                body?: string,
-            ): HTTPResponse => {
-                const responseHeaders: { [key: string]: string } = {};
-                // Convert headers to lowercase keys
-                Object.entries(res.headers).forEach(([key, value]) => {
-                    responseHeaders[key.toLowerCase()] = Array.isArray(value)
-                        ? value.join(', ')
-                        : value || '';
-                });
-
-                return {
-                    statusCode: res.statusCode,
-                    statusMessage: res.statusMessage,
-                    headers: responseHeaders,
-                    body,
-                };
-            };
-
-            const req = request(requestOptions, (res) => {
-                let responseBody = '';
-
-                // Helper function to handle response completion
-                const handleResponseEnd = (body?: string) => {
-                    const response = createResponse(res, body);
-
-                    if (res.statusCode && res.statusCode >= 400) {
-                        const errorMessage =
-                            getErrorMessageFromResp(res, body) ?? '';
-                        if (res.statusCode === 404) {
-                            reject(new NotFoundError(errorMessage));
-                        } else if (res.statusCode === 401) {
-                            reject(new UnauthorizedError(errorMessage));
-                        } else if (res.statusCode === 409) {
-                            reject(new ConflictError(errorMessage));
-                        } else {
-                            reject(new Error(errorMessage));
-                        }
-                    } else {
-                        resolve(response);
-                    }
-                };
-
-                // Helper function to handle response errors
-                const handleResponseError = (error: Error) => {
-                    reject(
-                        new Error(
-                            `Response stream error: ${getErrorMessage(error)}`,
-                        ),
-                    );
-                };
-
-                // Set up common error handler
-                res.on('error', handleResponseError);
-
-                // Check for Docker stream content types
-                const contentType = res.headers['content-type'];
-                const { type: mimeType, charset } =
-                    parseContentType(contentType);
-                var encoding = (charset || 'utf8') as BufferEncoding;
-
-                const isDockerStream =
-                    mimeType === DOCKER_RAW_STREAM ||
-                    mimeType === DOCKER_MULTIPLEXED_STREAM;
-
-                if (isDockerStream && callback) {
-                    // For upgrade protocols, forward all data directly to callback
-                    res.on('data', (data: Buffer) => {
-                        callback(data, encoding);
-                    });
-
-                    // Resolve immediately with upgrade response
-                    resolve(createResponse(res));
-                    return;
-                }
-
-                // Handle chunked responses with callback
-                if (
-                    res.headers['transfer-encoding'] === 'chunked' &&
-                    callback
-                ) {
-                    res.on('data', (chunk: Buffer) => {
-                        callback(chunk, encoding);
-                    });
-
-                    res.on('end', () => handleResponseEnd());
-                } else {
-                    // Collect response body for non-streaming responses
-                    res.on('data', (chunk: Buffer) => {
-                        responseBody += chunk.toString(encoding);
-                    });
-
-                    res.on('end', () => handleResponseEnd(responseBody));
-                }
-            });
-
-            req.on('error', (error) => {
-                reject(new Error(`Request error: ${error.message}`));
-            });
-
-            req.on('upgrade', (res, socket, _head) => {
-                const resp = createResponse(res);
-                resp.sock = socket;
-                resolve(resp);
-            });
-
-            // Write request body
-            if (body) {
-                if (typeof body === 'string') {
-                    req.write(body);
-                    req.end();
-                } else {
-                    const input = body as Readable;
-                    input.pipe(req);
-                }
-            } else {
-                req.end();
-            }
-        });
-    }
-
-    private handleResponse<T>(response: HTTPResponse): T {
-        const contentType = response.headers['content-type']?.toLowerCase();
-        if (contentType?.includes('application/json') && response.body) {
-            const parsedBody = JSON.parse(response.body);
-            return parsedBody as T;
-        } else {
-            return response.body as T;
-        }
-=======
     ): Promise<Response> {
         throw new Error('sendHTTPRequest method not implemented');
->>>>>>> f63b13be
     }
 
     private buildQueryString(params?: Record<string, any>): string {
